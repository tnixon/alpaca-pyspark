import ast
import logging
from datetime import datetime as dt
from time import sleep
from typing import Any, Dict, Iterator, List, Optional, Sequence, Tuple, Union

import requests
<<<<<<< HEAD
import pyarrow as pa
from pyspark.sql.datasource import DataSource, DataSourceReader
from pyspark.sql.types import StructType, StructField, StringType, TimestampType, FloatType, IntegerType
=======
from pyspark.sql.datasource import DataSource, DataSourceReader, InputPartition
from pyspark.sql.types import StructType
>>>>>>> 660065c6

from .common import build_page_fetcher, SymbolPartition

# Constants
DEFAULT_DATA_ENDPOINT = "https://data.alpaca.markets/v2"
DEFAULT_LIMIT = 1000
MAX_RETRIES = 3
RETRY_DELAY = 1.0
ARROW_BATCH_SIZE = 10000  # Number of rows per Arrow RecordBatch

# Set up logger
logger = logging.getLogger(__name__)

#
# Historical Bars
#

Symbols_Option_Type = Union[str, List[str], Tuple[str, ...]]


class HistoricalBarsDataSource(DataSource):
    """PySpark DataSource for Alpaca's historical bars data.

    Required options:
        - symbols: List of stock symbols or string representation of list
        - APCA-API-KEY-ID: Alpaca API key ID
        - APCA-API-SECRET-KEY: Alpaca API secret key
        - timeframe: Time frame for bars (e.g., '1Day', '1Hour')
        - start: Start date/time (ISO format)
        - end: End date/time (ISO format)

    Optional options:
        - endpoint: API endpoint URL (defaults to Alpaca's data endpoint)
        - limit: Maximum number of bars per API call (default: 1000)
    """

    def __init__(self, options: Dict[str, str]) -> None:
        super().__init__(options)
        self._validate_options()

    def _validate_options(self) -> None:
        """Validate that all required options are present and valid."""
        required_options = ['symbols', 'APCA-API-KEY-ID', 'APCA-API-SECRET-KEY', 'timeframe', 'start', 'end']
        missing = [opt for opt in required_options if opt not in self.options or not self.options[opt]]
        if missing:
            raise ValueError(f"Missing required options: {missing}")

        # Validate symbols format
        symbols: Symbols_Option_Type = self.options.get('symbols', [])
        if isinstance(symbols, str):
            try:
                parsed_symbols = ast.literal_eval(symbols)
                if not isinstance(parsed_symbols, (list, tuple)) or not parsed_symbols:
                    raise ValueError("Symbols must be a non-empty list or tuple")
            except (ValueError, SyntaxError) as e:
                raise ValueError(
                    f"Invalid symbols format '{symbols}'. "
                    f"Must be a valid Python list/tuple string."
                ) from e
        elif isinstance(symbols, (list, tuple)):
            if not symbols:
                raise ValueError("Symbols list cannot be empty")
        else:
            raise ValueError(f"Symbols must be a list, tuple, "
                             f"or string representation, got {type(symbols)}")

    @classmethod
    def name(cls) -> str:
        return "Alpaca_HistoricalBars"

    def schema(self) -> Union[StructType, str]:
        return """
            symbol STRING,
            time TIMESTAMP,
            open FLOAT,
            high FLOAT,
            low FLOAT,
            close FLOAT,
            volume INT,
            trade_count INT,
            vwap FLOAT
        """

    def reader(self, schema: StructType) -> "DataSourceReader":
        return HistoricalBarsReader(schema, self.options)


class HistoricalBarsReader(DataSourceReader):
    """Reader implementation for historical bars data source."""

    def __init__(self, schema: StructType, options: Dict[str, str]) -> None:
        super().__init__()
        self.schema = schema
        self.options = options

    @property
    def _headers(self) -> Dict[str, str]:
        """Get HTTP headers for API requests."""
        return {
            'Content-Type': 'application/json',
            'APCA-API-KEY-ID': self.options['APCA-API-KEY-ID'],
            'APCA-API-SECRET-KEY': self.options['APCA-API-SECRET-KEY']
        }

    def _api_params(self) -> Dict[str, Any]:
        """Get base API parameters for requests."""
        return {
            "timeframe": self.options['timeframe'],
            "start": self.options['start'],
            "end": self.options['end'],
            "limit": int(self.options.get('limit', DEFAULT_LIMIT))
        }

    @property
    def endpoint(self) -> str:
        """Get API endpoint URL."""
        return self.options.get("endpoint", DEFAULT_DATA_ENDPOINT)

    @property
    def symbols(self) -> List[str]:
        """Get the list of symbols to fetch data for.

        Note: Symbol validation occurs in HistoricalBarsDataSource._validate_options()
        """
        symbols: Symbols_Option_Type = self.options.get("symbols", [])
        if isinstance(symbols, str):
            # Parse string representation (already validated in DataSource)
            return list(ast.literal_eval(symbols))
        else:
            # Already a list/tuple (already validated in DataSource)
            return list(symbols)

    def partitions(self) -> Sequence[SymbolPartition]:
        """Create partitions for parallel processing, one per symbol."""
        symbol_list = self.symbols
        if not symbol_list:
            raise ValueError("No symbols provided for data fetching")
        return [SymbolPartition(sym) for sym in symbol_list]

<<<<<<< HEAD
    @property
    def pyarrow_type(self) -> pa.Schema:
        """Return PyArrow schema for direct Arrow batch support."""
        return pa.schema([
            ("symbol", pa.string()),
            ("time", pa.timestamp('us')),  # microsecond precision
            ("open", pa.float32()),
            ("high", pa.float32()),
            ("low", pa.float32()),
            ("close", pa.float32()),
            ("volume", pa.int32()),
            ("trade_count", pa.int32()),
            ("vwap", pa.float32())
        ])

    def __parse_bar(self, sym: str, bar: Dict[str, Any]) -> Tuple[str, dt, float, float, float, float, int, int, float]:
=======
    def __parse_bar(self, sym: str, bar: Dict[str, Any]) -> \
            Tuple[str, dt, float, float, float, float, int, int, float]:
>>>>>>> 660065c6
        """Parse a single bar from API response into tuple format.

        Args:
            sym: Stock symbol
            bar: Bar data dictionary from API response

        Returns:
            Tuple containing parsed bar data

        Raises:
            ValueError: If bar data is malformed or missing required fields
        """
        try:
            return (
                sym, dt.fromisoformat(bar["t"]), float(bar["o"]), float(bar["h"]), float(bar["l"]), float(bar["c"]),
                int(bar["v"]), int(bar["n"]), float(bar["vw"])
            )
        except (KeyError, ValueError, TypeError) as e:
            raise ValueError(f"Failed to parse bar data for symbol {sym}: {bar}. Error: {e}") from e

<<<<<<< HEAD
    def _create_record_batch(
        self,
        symbols: List[str],
        times: List[dt],
        opens: List[float],
        highs: List[float],
        lows: List[float],
        closes: List[float],
        volumes: List[int],
        trade_counts: List[int],
        vwaps: List[float]
    ) -> pa.RecordBatch:
        """Create a PyArrow RecordBatch from accumulated bar data.

        Args:
            symbols: List of stock symbols
            times: List of timestamps
            opens: List of open prices
            highs: List of high prices
            lows: List of low prices
            closes: List of close prices
            volumes: List of volumes
            trade_counts: List of trade counts
            vwaps: List of VWAP values

        Returns:
            PyArrow RecordBatch with the bar data
        """
        return pa.RecordBatch.from_arrays([
            pa.array(symbols, type=pa.string()),
            pa.array(times, type=pa.timestamp('us')),
            pa.array(opens, type=pa.float32()),
            pa.array(highs, type=pa.float32()),
            pa.array(lows, type=pa.float32()),
            pa.array(closes, type=pa.float32()),
            pa.array(volumes, type=pa.int32()),
            pa.array(trade_counts, type=pa.int32()),
            pa.array(vwaps, type=pa.float32())
        ], schema=self.pyarrow_type)

    def read(self, partition: SymbolPartition) -> Iterator[pa.RecordBatch]:
        """Read historical bars data for a single symbol partition.

        Uses PyArrow batching for improved performance by yielding RecordBatch
        objects instead of individual tuples.

=======
    def read(self, partition: InputPartition) -> Iterator[Tuple[str, dt, float, float, float, float, int, int, float]]:
        """Read historical bars data for a single symbol partition.

>>>>>>> 660065c6
        Args:
            partition: Symbol partition to read data for

        Yields:
            PyArrow RecordBatch objects containing batched bar data
        """
        # Ensure partition is SymbolPartition
        if not isinstance(partition, SymbolPartition):
            raise ValueError(f"Expected SymbolPartition, got {type(partition)}")

        # Set up the page fetcher function with enhanced error handling
        get_bars_page = build_page_fetcher(self.endpoint, self._headers, ["stocks", "bars"])
        # Our base params
        params = self._api_params()
        # Set the symbol from the partition
        params['symbols'] = partition.symbol

<<<<<<< HEAD
        # Accumulate bars into lists for batching
        symbols: List[str] = []
        times: List[dt] = []
        opens: List[float] = []
        highs: List[float] = []
        lows: List[float] = []
        closes: List[float] = []
        volumes: List[int] = []
        trade_counts: List[int] = []
        vwaps: List[float] = []

        # Configure session with timeout
        with requests.Session() as sess:
            sess.timeout = (10.0, 30.0)  # (connect_timeout, read_timeout)

=======
        # Configure session
        with requests.Session() as sess:
>>>>>>> 660065c6
            # Tracking pages
            num_pages = 0
            next_page_token: Optional[str] = None

            # Cycle through pages
            while next_page_token or num_pages < 1:
                retry_count = 0
                while retry_count < MAX_RETRIES:
                    try:
                        # Get the page with retry logic
                        pg = get_bars_page(sess, params, next_page_token)
                        break  # Success, exit retry loop
                    except (requests.exceptions.RequestException, requests.exceptions.HTTPError) as e:
                        retry_count += 1
                        if retry_count >= MAX_RETRIES:
<<<<<<< HEAD
                            logger.error(f"Failed to fetch data for symbol {partition.symbol} after {MAX_RETRIES} retries: {e}")
                            raise ValueError(f"API request failed for symbol {partition.symbol} after {MAX_RETRIES} retries") from e
=======
                            logger.error(
                                f"Failed to fetch data for symbol {partition.symbol} after {MAX_RETRIES} retries: {e}"
                            )
                            raise ValueError(
                                f"API request failed for symbol {partition.symbol} after {MAX_RETRIES} retries"
                            ) from e
>>>>>>> 660065c6

                        logger.warning(f"Retry {retry_count} for symbol {partition.symbol}: {e}")
                        sleep(RETRY_DELAY * retry_count)  # Exponential backoff

                # Process each bar
                if "bars" in pg and pg["bars"]:
                    bars = pg["bars"]
                    for sym in bars.keys():
                        for bar in bars[sym]:
                            try:
                                # Parse bar and add to batch lists
                                parsed = self.__parse_bar(sym, bar)
                                symbols.append(parsed[0])
                                times.append(parsed[1])
                                opens.append(parsed[2])
                                highs.append(parsed[3])
                                lows.append(parsed[4])
                                closes.append(parsed[5])
                                volumes.append(parsed[6])
                                trade_counts.append(parsed[7])
                                vwaps.append(parsed[8])

                                # Yield batch when reaching batch size
                                if len(symbols) >= ARROW_BATCH_SIZE:
                                    yield self._create_record_batch(
                                        symbols, times, opens, highs, lows,
                                        closes, volumes, trade_counts, vwaps
                                    )
                                    # Clear lists for next batch
                                    symbols = []
                                    times = []
                                    opens = []
                                    highs = []
                                    lows = []
                                    closes = []
                                    volumes = []
                                    trade_counts = []
                                    vwaps = []
                            except ValueError as e:
                                logger.warning(f"Skipping malformed bar for {sym}: {e}")
                                continue

                # Go to next page
                num_pages += 1
<<<<<<< HEAD
                next_page_token = pg.get("next_page_token", None)

            # Yield any remaining data as final batch
            if symbols:
                yield self._create_record_batch(
                    symbols, times, opens, highs, lows,
                    closes, volumes, trade_counts, vwaps
                )
=======
                next_page_token = pg.get("next_page_token", None)
>>>>>>> 660065c6
<|MERGE_RESOLUTION|>--- conflicted
+++ resolved
@@ -4,15 +4,10 @@
 from time import sleep
 from typing import Any, Dict, Iterator, List, Optional, Sequence, Tuple, Union
 
+import pyarrow as pa
 import requests
-<<<<<<< HEAD
-import pyarrow as pa
 from pyspark.sql.datasource import DataSource, DataSourceReader
-from pyspark.sql.types import StructType, StructField, StringType, TimestampType, FloatType, IntegerType
-=======
-from pyspark.sql.datasource import DataSource, DataSourceReader, InputPartition
 from pyspark.sql.types import StructType
->>>>>>> 660065c6
 
 from .common import build_page_fetcher, SymbolPartition
 
@@ -152,7 +147,6 @@
             raise ValueError("No symbols provided for data fetching")
         return [SymbolPartition(sym) for sym in symbol_list]
 
-<<<<<<< HEAD
     @property
     def pyarrow_type(self) -> pa.Schema:
         """Return PyArrow schema for direct Arrow batch support."""
@@ -168,11 +162,8 @@
             ("vwap", pa.float32())
         ])
 
-    def __parse_bar(self, sym: str, bar: Dict[str, Any]) -> Tuple[str, dt, float, float, float, float, int, int, float]:
-=======
     def __parse_bar(self, sym: str, bar: Dict[str, Any]) -> \
             Tuple[str, dt, float, float, float, float, int, int, float]:
->>>>>>> 660065c6
         """Parse a single bar from API response into tuple format.
 
         Args:
@@ -193,7 +184,6 @@
         except (KeyError, ValueError, TypeError) as e:
             raise ValueError(f"Failed to parse bar data for symbol {sym}: {bar}. Error: {e}") from e
 
-<<<<<<< HEAD
     def _create_record_batch(
         self,
         symbols: List[str],
@@ -240,11 +230,6 @@
         Uses PyArrow batching for improved performance by yielding RecordBatch
         objects instead of individual tuples.
 
-=======
-    def read(self, partition: InputPartition) -> Iterator[Tuple[str, dt, float, float, float, float, int, int, float]]:
-        """Read historical bars data for a single symbol partition.
-
->>>>>>> 660065c6
         Args:
             partition: Symbol partition to read data for
 
@@ -262,7 +247,6 @@
         # Set the symbol from the partition
         params['symbols'] = partition.symbol
 
-<<<<<<< HEAD
         # Accumulate bars into lists for batching
         symbols: List[str] = []
         times: List[dt] = []
@@ -278,10 +262,6 @@
         with requests.Session() as sess:
             sess.timeout = (10.0, 30.0)  # (connect_timeout, read_timeout)
 
-=======
-        # Configure session
-        with requests.Session() as sess:
->>>>>>> 660065c6
             # Tracking pages
             num_pages = 0
             next_page_token: Optional[str] = None
@@ -297,17 +277,12 @@
                     except (requests.exceptions.RequestException, requests.exceptions.HTTPError) as e:
                         retry_count += 1
                         if retry_count >= MAX_RETRIES:
-<<<<<<< HEAD
-                            logger.error(f"Failed to fetch data for symbol {partition.symbol} after {MAX_RETRIES} retries: {e}")
-                            raise ValueError(f"API request failed for symbol {partition.symbol} after {MAX_RETRIES} retries") from e
-=======
                             logger.error(
                                 f"Failed to fetch data for symbol {partition.symbol} after {MAX_RETRIES} retries: {e}"
                             )
                             raise ValueError(
                                 f"API request failed for symbol {partition.symbol} after {MAX_RETRIES} retries"
                             ) from e
->>>>>>> 660065c6
 
                         logger.warning(f"Retry {retry_count} for symbol {partition.symbol}: {e}")
                         sleep(RETRY_DELAY * retry_count)  # Exponential backoff
@@ -352,7 +327,6 @@
 
                 # Go to next page
                 num_pages += 1
-<<<<<<< HEAD
                 next_page_token = pg.get("next_page_token", None)
 
             # Yield any remaining data as final batch
@@ -361,6 +335,3 @@
                     symbols, times, opens, highs, lows,
                     closes, volumes, trade_counts, vwaps
                 )
-=======
-                next_page_token = pg.get("next_page_token", None)
->>>>>>> 660065c6
